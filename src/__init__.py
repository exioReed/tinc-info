<<<<<<< HEAD
__all__ = ['TincConn', 'TincInfo']
__version__ = '0.2.2'
=======
__all__ = ['connection', 'parse']
__version__ = '0.3.1'
>>>>>>> f7496941
<|MERGE_RESOLUTION|>--- conflicted
+++ resolved
@@ -1,7 +1,2 @@
-<<<<<<< HEAD
-__all__ = ['TincConn', 'TincInfo']
-__version__ = '0.2.2'
-=======
 __all__ = ['connection', 'parse']
-__version__ = '0.3.1'
->>>>>>> f7496941
+__version__ = '0.3.1'