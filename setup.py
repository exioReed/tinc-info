#!/usr/bin/env python2

<<<<<<< HEAD
from setuptools import setup
from src import __version__
setup(
    name = "TincInfo",
=======
from setuptools import setup, find_packages
from src import __version__
setup(
    name = 'tinctools',
>>>>>>> f7496941
    version = __version__,
    packages = ['tinctools'],
    package_dir = {'tinctools': './src/'}
    )<|MERGE_RESOLUTION|>--- conflicted
+++ resolved
@@ -1,16 +1,9 @@
 #!/usr/bin/env python2
 
-<<<<<<< HEAD
 from setuptools import setup
 from src import __version__
 setup(
-    name = "TincInfo",
-=======
-from setuptools import setup, find_packages
-from src import __version__
-setup(
     name = 'tinctools',
->>>>>>> f7496941
     version = __version__,
     packages = ['tinctools'],
     package_dir = {'tinctools': './src/'}
